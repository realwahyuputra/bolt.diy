--- conflicted
+++ resolved
@@ -26,11 +26,7 @@
 
 const providerList = [...new Set(MODEL_LIST.map((model) => model.provider))]
 
-<<<<<<< HEAD
 const ModelSelector = ({ model, setModel, provider, setProvider, modelList, providerList }) => {
-=======
-const ModelSelector = ({ model, setModel, modelList, providerList, provider, setProvider }) => {
->>>>>>> d18517a0
   return (
     <div className="mb-2 flex gap-2">
       <select 
